"""
All parser classes should:
- override NodeParser with export() method
- override RuleNodeParser with class field: node
"""

import math
import numpy as np

import pyrpr

from rprblender.export import image
from rprblender.utils.conversion import convert_kelvins_to_rgb
from .node_parser import BaseNodeParser, RuleNodeParser, NodeParser, MaterialError
from .node_item import NodeItem

from rprblender.utils import logging
log = logging.Log(tag='export.rpr_nodes')


''' TODO NODES:
    ShaderNodeAttribute
'''


ERROR_OUTPUT_COLOR = (1.0, 0.0, 1.0, 1.0)   # Corresponds Cycles error output color
ERROR_IMAGE_COLOR = (1.0, 0.0, 1.0, 1.0)    # Corresponds Cycles error image color
COLOR_GAMMA = 2.2
SSS_MIN_RADIUS = 0.0001


class ShaderNodeOutputMaterial(BaseNodeParser):
    # inputs: Surface, Volume, Displacement

    def export(self, input_socket_key='Surface'):

        rpr_node = self.get_input_link(input_socket_key)
        if input_socket_key == 'Surface':
            if isinstance(rpr_node, pyrpr.MaterialNode):
                return rpr_node

            if not rpr_node:
                # checking if we have connected node to Volume socket
                volume_rpr_node = self.export('Volume')
                if volume_rpr_node:
                    return self.create_node(pyrpr.MATERIAL_NODE_TRANSPARENT, {
                        'color': (1.0, 1.0, 1.0)
                    })

            raise MaterialError("Incorrect Surface input socket",
                                type(rpr_node), self.node, self.material)

        if input_socket_key == 'Volume':
            if isinstance(rpr_node, dict):
                return rpr_node

            raise MaterialError("Incorrect Volume input socket",
                                type(rpr_node), self.node, self.material)

        return None

    def final_export(self, input_socket_key='Surface'):
        try:
            return self.export(input_socket_key)

        except MaterialError as e:  # material nodes setup error, stop parsing and inform user
            log.error(e)

            if input_socket_key == 'Surface':
                # creating error shader
                rpr_node = self.rpr_context.create_material_node(pyrpr.MATERIAL_NODE_PASSTHROUGH)
                rpr_node.set_input('color', ERROR_OUTPUT_COLOR)
                return rpr_node

            return None


class ShaderNodeAmbientOcclusion(NodeParser):
    # inputs: Color, Distance

    def export(self):
        radius = self.get_input_value('Distance')
        side = (-1.0, 0.0, 0.0, 0.0) if self.node.inside else (1.0, 0.0, 0.0, 0.0)

        ao_map = self.create_node(pyrpr.MATERIAL_NODE_AO_MAP, {
            'radius': radius,
            'side': side
        })

        # TODO: Properties samples, only_local, Normal input are not used yet

        if self.socket_out.name == 'AO':
            return ao_map

        color = self.get_input_value('Color')
        return ao_map * color


class NodeReroute(NodeParser):
    # Just pass through the input

    def export(self):
        return self.get_input_link(0)


class ShaderNodeBrightContrast(NodeParser):
    # inputs: Bright, Contrast, Color

    def export(self):
        bright = self.get_input_value('Bright')
        color = self.get_input_value('Color')
        contrast = self.get_input_value('Contrast')

        # Following formula should be used:
        #   color_out = max(Bright + (Color - 0.5) * (Contrast + 1.0) + 0.5, 0.0)
        # This formula was given from OSL shader code in cycles and modified
        # to correspond to how it works in cycles
        return (bright + (color - 0.5) * (contrast + 1.0) + 0.5).max(0.0)


class ShaderNodeBsdfAnisotropic(RuleNodeParser):
    # inputs: Color, Roughness, Anisotropy, Rotation, Normal

    nodes = {
        "BSDF": {
            "type": pyrpr.MATERIAL_NODE_MICROFACET_ANISOTROPIC_REFLECTION,
            "params": {
                "color": "inputs.Color",
                "roughness": "inputs.Roughness",
                "anisotropic": "inputs.Anisotropy",
                "rotation": "inputs.Rotation",
                "normal": "normal:inputs.Normal"
            }
        }
    }
    # TODO: Use Tangent input and distribution property


class ShaderNodeBsdfDiffuse(RuleNodeParser):
    # inputs: Color, Roughness, Normal

    nodes = {
        "BSDF": {
            "type": pyrpr.MATERIAL_NODE_DIFFUSE,
            "params": {
                "color": "inputs.Color",
                "roughness": "inputs.Roughness",
                "normal": "normal:inputs.Normal"
            }
        }
    }


class ShaderNodeBsdfGlass(RuleNodeParser):
    # inputs: Color, Roughness, Normal, IOR

    nodes = {
        "BSDF": {
            "type": pyrpr.MATERIAL_NODE_MICROFACET_REFRACTION,
            "params": {
                "color": "inputs.Color",
                "roughness": "inputs.Roughness",
                "normal": "normal:inputs.Normal",
                "ior": "inputs.IOR"
            }
        }
    }
    # TODO: Has to be fixed, it is working like ShaderNodeBsdfRefraction


class ShaderNodeBsdfGlossy(RuleNodeParser):
    # inputs: Color, Roughness, Normal

    nodes = {
        "BSDF": {
            "type": pyrpr.MATERIAL_NODE_MICROFACET,
            "params": {
                "color": "inputs.Color",
                "roughness": "inputs.Roughness",
                "normal": "normal:inputs.Normal"
            }
        }
    }
    # TODO: Use distribution property


class ShaderNodeBsdfRefraction(RuleNodeParser):
    # inputs: Color, Roughness, Normal, IOR

    nodes = {
        "BSDF": {
            "type": pyrpr.MATERIAL_NODE_MICROFACET_REFRACTION,
            "params": {
                "color": "inputs.Color",
                "roughness": "inputs.Roughness",
                "normal": "normal:inputs.Normal",
                "ior": "inputs.IOR"
            }
        }
    }
    # TODO: Use distribution property


class ShaderNodeBsdfTranslucent(RuleNodeParser):
    # inputs: Color, Normal

    nodes = {
        "BSDF": {
            "type": pyrpr.MATERIAL_NODE_DIFFUSE_REFRACTION,
            "params": {
                "color": "inputs.Color",
                "normal": "normal:inputs.Normal"
            }
        }
    }


class ShaderNodeBsdfTransparent(RuleNodeParser):
    # inputs: Color

    nodes = {
        "BSDF": {
            "type": pyrpr.MATERIAL_NODE_TRANSPARENT,
            "params": {
                "color": "inputs.Color",
            }
        }
    }


class ShaderNodeBsdfVelvet(RuleNodeParser):
    # inputs: Color, Sigma

    nodes = {
        "BSDF": {
            "type": pyrpr.MATERIAL_NODE_UBERV2,
            "params": {
                pyrpr.UBER_MATERIAL_INPUT_DIFFUSE_COLOR: "inputs.Color",
                pyrpr.UBER_MATERIAL_INPUT_DIFFUSE_WEIGHT: "inputs.Sigma",
                pyrpr.UBER_MATERIAL_INPUT_DIFFUSE_NORMAL: "normal:inputs.Normal",
                pyrpr.UBER_MATERIAL_INPUT_REFLECTION_WEIGHT: 0.0,
                pyrpr.UBER_MATERIAL_INPUT_SHEEN_WEIGHT: 1.0,
                pyrpr.UBER_MATERIAL_INPUT_SHEEN_TINT: "inputs.Sigma",
                pyrpr.UBER_MATERIAL_INPUT_SHEEN: "inputs.Color"
            }
        }
    }
    # TODO: Has to be fixed, probably diffuse is not needed here


class ShaderNodeEmission(RuleNodeParser):
    # inputs: Color, Strength

    nodes =  {
        # emission_color = Color * Strength
        "emission_color": {
            "type": "*",
            "params": {
                "color0": "inputs.Color",
                "color1": "inputs.Strength",
            }
        },
        "emission_node": {
            "type": pyrpr.MATERIAL_NODE_EMISSIVE,
            "params": {
                "color": "nodes.emission_color"
            }
        },
        "Emission": {
            "type": pyrpr.MATERIAL_NODE_TWOSIDED,
            "params": {
                "frontface": "nodes.emission_node",
                "backface": "nodes.emission_node"
            }
        }
    }


class ShaderNodeFresnel(RuleNodeParser):
    # inputs: IOR, Normal

    nodes = {
        "Fac": {
            "type": pyrpr.MATERIAL_NODE_FRESNEL,
            "params": {
                "ior": "inputs.IOR",
                "normal": "normal:inputs.Normal"
            }
        }
    }

class ShaderNodeLayerWeight(NodeParser):
    # inputs: Blend, Normal
    ''' This should do a fresnel and blend based on that.  Use Blend for ior
        This follows the cycles OSL code '''

    def export(self):
        blend = self.get_input_value('Blend')
        normal = self.get_input_normal('Normal')

        if not normal:
            normal = self.create_node(pyrpr.MATERIAL_NODE_INPUT_LOOKUP, {
                'value': pyrpr.MATERIAL_NODE_LOOKUP_N
            })

        invec = self.create_node(pyrpr.MATERIAL_NODE_INPUT_LOOKUP, {
            'value': pyrpr.MATERIAL_NODE_LOOKUP_INVEC
        })
        normal.dot3(invec)
        invec_normal = normal.dot3(invec)

        if self.socket_out.name == 'Fresnel':
            eta = (1.0 - blend).max(0.00001)
            eta2 = (invec_normal > 0.0).if_else(eta, 1.0 / eta)

            return self.create_node(pyrpr.MATERIAL_NODE_FRESNEL, {
                'normal': normal,
                'ior': eta2
            })

        else:
            # Facing input
            blend = blend.clamp(0.0, 0.99999)
            blend2 = (blend < 0.5).if_else(blend * 2.0, 0.5 / (1.0 - blend))

            facing = abs(invec_normal) ** blend2
            return 1.0 - facing


class ShaderNodeGamma(RuleNodeParser):
    # inputs: Color, Gamma

    nodes = {
        "Color": {
            "type": pyrpr.MATERIAL_NODE_ARITHMETIC,
            "params": {
                "color0": "inputs.Color",
                "color1": "inputs.Gamma",
                "op": pyrpr.MATERIAL_NODE_OP_POW
            }
        }
    }


class ShaderNodeInvert(RuleNodeParser):
    # inputs: Fac, Color

    nodes = {
        "invert": {
            "type": "-",
            "params": {
                "color0": 1.0,
                "color1": "inputs.Color",
            }
        },
        "Color": {
            "type": "blend",
            "params": {
                "color0": "inputs.Color",
                "color1": "nodes.invert",
                "weight": "inputs.Fac"
            }
        }
    }


class ShaderNodeSubsurfaceScattering(RuleNodeParser):
    # inputs: Color, Scale, Radius, Texture Blur, Normal

    nodes = {
        "radius_scale": {
            "type": "*",
            "params": {
                "color0": "inputs.Scale",
                "color1": "inputs.Radius",
            }
        },
        "radius": {
            "type": "max",
            "params": {
                "color0": "nodes.radius_scale",
                "color1": SSS_MIN_RADIUS
            }
        },
        "BSSRDF": {
            "type": pyrpr.MATERIAL_NODE_UBERV2,
            "params": {
                pyrpr.UBER_MATERIAL_INPUT_DIFFUSE_WEIGHT: 1.0,
                pyrpr.UBER_MATERIAL_INPUT_REFLECTION_WEIGHT: 0.0,
                pyrpr.UBER_MATERIAL_INPUT_BACKSCATTER_WEIGHT: 1.0,
                pyrpr.UBER_MATERIAL_INPUT_BACKSCATTER_COLOR: (1.0, 1.0, 1.0, 1.0),
                pyrpr.UBER_MATERIAL_INPUT_SSS_WEIGHT: 1.0,
                pyrpr.UBER_MATERIAL_INPUT_SSS_SCATTER_COLOR: "inputs.Color",
                pyrpr.UBER_MATERIAL_INPUT_SSS_SCATTER_DISTANCE: "nodes.radius",
                pyrpr.UBER_MATERIAL_INPUT_DIFFUSE_NORMAL: "normal:inputs.Normal"
            }
        }
    }
    # TODO: Use Texture Blur input and falloff property. Check normal


class ShaderNodeTexChecker(NodeParser):
    # inputs: Vector, Color1, Color2, Scale

    def export(self):
        # TODO: TexChecker export has to be fixed because cycles provides some different results.
        #  input.Vector is not applied yet

        scale = self.get_input_value('Scale')
        scale *= 0.125  # in RPR it is divided by 8 (or multiplied by 0.125)

        vector = self.get_input_link('Vector')
        if not vector:
            vector = self.create_node(pyrpr.MATERIAL_NODE_INPUT_LOOKUP, {
                'value': pyrpr.MATERIAL_NODE_LOOKUP_UV
            })

        checker = self.create_node(pyrpr.MATERIAL_NODE_CHECKER_TEXTURE, {
            'uv': scale * vector
        })

        if self.socket_out.name == 'Fac':
            return checker

        color1 = self.get_input_value('Color1')
        color2 = self.get_input_value('Color2')

        return checker.blend(color1, color2)


class ShaderNodeTexImage(NodeParser):
    def export(self):
        if not self.node.image:
            return self.node_item(ERROR_IMAGE_COLOR if self.socket_out.name == 'Color' else
                                  ERROR_IMAGE_COLOR[3])

        rpr_image = image.sync(self.rpr_context, self.node.image)
        if not rpr_image:
            return None

        wrap_mapping = {
            'REPEAT': pyrpr.IMAGE_WRAP_TYPE_REPEAT,
            'EXTEND': pyrpr.IMAGE_WRAP_TYPE_CLAMP_TO_EDGE,
            'CLIP': pyrpr.IMAGE_WRAP_TYPE_CLAMP_ZERO
        }
        rpr_image.set_wrap(wrap_mapping[self.node.extension])

        # TODO: Implement using node properties: interpolation, projection
        if self.node.interpolation != 'Linear':
            log.warn("Ignoring unsupported texture interpolation", self.node.interpolation, self.node, self.material)
        if self.node.projection != 'FLAT':
            log.warn("Ignoring unsupported texture projection", self.node.projection, self.node, self.material)

        rpr_node = self.create_node(pyrpr.MATERIAL_NODE_IMAGE_TEXTURE, {
            'data': rpr_image
        })

        vector = self.get_input_link('Vector')
        if vector:
            rpr_node.set_input('uv', vector)

        if self.socket_out.name == 'Alpha':
            rpr_node = rpr_node.get_channel(3)

        return rpr_node


class ShaderNodeBsdfPrincipled(NodeParser):
    # inputs: Base Color, Roughness,
    #    Subsurface, Subsurface Radius, Subsurface Color,
    #    Metallic, Specular, Specular Tint,
    #    Anisotropic, Anisotropic Rotation,
    #    Clearcoat, Clearcoat Roughness, Clearcoat Normal,
    #    Sheen, Sheen Tint,
    #    IOR, Transmission, Transmission Roughness,
    #    Normal, Tangent

    def export(self):
        def enabled(val: [NodeItem, None]):
            if val is None:
                return False

            if isinstance(val.data, float) and math.isclose(val.data, 0.0):
                return False

            if isinstance(val.data, tuple) and \
               math.isclose(val.data[0], 0.0) and \
               math.isclose(val.data[1], 0.0) and \
               math.isclose(val.data[2], 0.0):
                return False

            return True

        # Getting require inputs. Note: if some inputs are not needed they won't be taken
        base_color = self.get_input_value('Base Color')

        subsurface = self.get_input_value('Subsurface')
        subsurface_radius = None
        subsurface_color = None
        if enabled(subsurface):
            subsurface_radius = self.get_input_value('Subsurface Radius')
            subsurface_color = self.get_input_value('Subsurface Color')

        metallic = self.get_input_value('Metallic')
        roughness = self.get_input_value('Roughness')

        specular = self.get_input_value('Specular')
        anisotropic = None
        anisotropic_rotation = None
        if enabled(specular):
            # TODO: use Specular Tint input
            anisotropic = self.get_input_value('Anisotropic')
            if enabled(anisotropic):
                anisotropic_rotation = self.get_input_value('Anisotropic Rotation')

        sheen = self.get_input_value('Sheen')
        sheen_tint = None
        if enabled(sheen):
            sheen_tint = self.get_input_value('Sheen Tint')

        clearcoat = self.get_input_value('Clearcoat')
        clearcoat_roughness = None
        clearcoat_normal = None
        if enabled(clearcoat):
            clearcoat_roughness = self.get_input_value('Clearcoat Roughness')
            clearcoat_normal = self.get_input_normal('Clearcoat Normal')

        ior = self.get_input_value('IOR')

        transmission = self.get_input_value('Transmission')
        transmission_roughness = None
        if enabled(transmission):
            transmission_roughness = self.get_input_value('Transmission Roughness')

        emission = self.get_input_value('Emission')

        alpha = self.get_input_value('Alpha')
        transparency = 1.0 - alpha

        normal = self.get_input_normal('Normal')

        # TODO: use Tangent input

        # Creating uber material and set inputs to it
        rpr_node = self.create_node(pyrpr.MATERIAL_NODE_UBERV2)

        diffuse = 1.0 - transmission

        if enabled(diffuse):
            rpr_node.set_input(pyrpr.UBER_MATERIAL_INPUT_DIFFUSE_COLOR, base_color)
            rpr_node.set_input(pyrpr.UBER_MATERIAL_INPUT_DIFFUSE_WEIGHT, 1.0)
            rpr_node.set_input(pyrpr.UBER_MATERIAL_INPUT_DIFFUSE_ROUGHNESS, roughness)
            rpr_node.set_input(pyrpr.UBER_MATERIAL_INPUT_BACKSCATTER_WEIGHT, 0.0)

            if enabled(normal):
                rpr_node.set_input(pyrpr.UBER_MATERIAL_INPUT_DIFFUSE_NORMAL, normal)
        else:
            rpr_node.set_input(pyrpr.UBER_MATERIAL_INPUT_DIFFUSE_WEIGHT, 0.0)

        # Metallic -> Reflection (always on unless specular is set to non-physical 0.0)
        if enabled(specular):
            rpr_node.set_input(pyrpr.UBER_MATERIAL_INPUT_REFLECTION_WEIGHT, specular)
            # TODO: check, probably need to multiply specular by 2

            # mode 'metal' unless transmission is set and metallic is 0
            if enabled(transmission) and not enabled(metallic):
                rpr_node.set_input(pyrpr.UBER_MATERIAL_INPUT_REFLECTION_MODE,
                                   pyrpr.UBER_MATERIAL_IOR_MODE_PBR)
                rpr_node.set_input(pyrpr.UBER_MATERIAL_INPUT_REFLECTION_IOR, ior)
            else:
                rpr_node.set_input(pyrpr.UBER_MATERIAL_INPUT_REFLECTION_MODE,
                                   pyrpr.UBER_MATERIAL_IOR_MODE_METALNESS)
                rpr_node.set_input(pyrpr.UBER_MATERIAL_INPUT_REFLECTION_METALNESS, metallic)

            rpr_node.set_input(pyrpr.UBER_MATERIAL_INPUT_REFLECTION_COLOR, base_color)
            rpr_node.set_input(pyrpr.UBER_MATERIAL_INPUT_REFLECTION_ROUGHNESS, roughness)

            if enabled(normal):
                rpr_node.set_input(pyrpr.UBER_MATERIAL_INPUT_REFLECTION_NORMAL, normal)

            if enabled(anisotropic):
                rpr_node.set_input(pyrpr.UBER_MATERIAL_INPUT_REFLECTION_ANISOTROPY, anisotropic)
                rpr_node.set_input(pyrpr.UBER_MATERIAL_INPUT_REFLECTION_ANISOTROPY_ROTATION, anisotropic_rotation)

        # Clearcloat
        if enabled(clearcoat):
            rpr_node.set_input(pyrpr.UBER_MATERIAL_INPUT_COATING_COLOR, (1.0, 1.0, 1.0, 1.0))
            rpr_node.set_input(pyrpr.UBER_MATERIAL_INPUT_COATING_WEIGHT, clearcoat)
            rpr_node.set_input(pyrpr.UBER_MATERIAL_INPUT_COATING_ROUGHNESS, clearcoat_roughness)
            rpr_node.set_input(pyrpr.UBER_MATERIAL_INPUT_COATING_THICKNESS, 0.0)
            rpr_node.set_input(pyrpr.UBER_MATERIAL_INPUT_COATING_TRANSMISSION_COLOR, (0.0, 0.0, 0.0, 0.0))
            rpr_node.set_input(pyrpr.UBER_MATERIAL_INPUT_COATING_MODE,
                               pyrpr.UBER_MATERIAL_IOR_MODE_PBR)
            rpr_node.set_input(pyrpr.UBER_MATERIAL_INPUT_COATING_IOR, ior)

            if enabled(clearcoat_normal):
                rpr_node.set_input(pyrpr.UBER_MATERIAL_INPUT_COATING_NORMAL, clearcoat_normal)
            elif enabled(normal):
                rpr_node.set_input(pyrpr.UBER_MATERIAL_INPUT_COATING_NORMAL, normal)

        # Sheen
        if enabled(sheen):
            rpr_node.set_input(pyrpr.UBER_MATERIAL_INPUT_SHEEN_WEIGHT, sheen)
            rpr_node.set_input(pyrpr.UBER_MATERIAL_INPUT_SHEEN, base_color)
            rpr_node.set_input(pyrpr.UBER_MATERIAL_INPUT_SHEEN_TINT, sheen_tint)

        # Subsurface
        if enabled(subsurface):
            rpr_node.set_input(pyrpr.UBER_MATERIAL_INPUT_SSS_WEIGHT, subsurface)
            rpr_node.set_input(pyrpr.UBER_MATERIAL_INPUT_SSS_SCATTER_COLOR, subsurface_color)

            # check for 0 channel value(for Cycles it means "light shall not pass" unlike "pass it all" of RPR)
            # that's why we check it with small value like 0.0001
            subsurface_radius = subsurface_radius.max(SSS_MIN_RADIUS)
            rpr_node.set_input(pyrpr.UBER_MATERIAL_INPUT_SSS_SCATTER_DISTANCE, subsurface_radius)
            # TODO: check with radius_scale = bpy.context.scene.unit_settings.scale_length * 0.1

            rpr_node.set_input(pyrpr.UBER_MATERIAL_INPUT_SSS_MULTISCATTER, False)
            # these also need to be set for core SSS to work.
<<<<<<< HEAD
            rpr_node.set_input(pyrpr.UBER_MATERIAL_INPUT_BACKSCATTER_WEIGHT, subsurface)
            rpr_node.set_input(pyrpr.UBER_MATERIAL_INPUT_BACKSCATTER_COLOR, (1.0, 1.0, 1.0, 1.0))
=======
            rpr_node.set_input(pyrprx.UBER_MATERIAL_BACKSCATTER_WEIGHT, subsurface)
            rpr_node.set_input(pyrprx.UBER_MATERIAL_BACKSCATTER_COLOR, subsurface_color)
>>>>>>> a1645343

        # Emission -> Emission
        if enabled(emission):
            rpr_node.set_input(pyrpr.UBER_MATERIAL_INPUT_EMISSION_WEIGHT, 1.0)
            rpr_node.set_input(pyrpr.UBER_MATERIAL_INPUT_EMISSION_COLOR, emission)
            rpr_node.set_input(pyrpr.UBER_MATERIAL_INPUT_EMISSION_MODE, 2)

        # Alpha -> Transparency
        if enabled(transparency):
            rpr_node.set_input(pyrpr.UBER_MATERIAL_INPUT_TRANSPARENCY, transparency)

        # Transmission -> Refraction
        if enabled(transmission):
            rpr_node.set_input(pyrpr.UBER_MATERIAL_INPUT_REFRACTION_WEIGHT, transmission)
            rpr_node.set_input(pyrpr.UBER_MATERIAL_INPUT_REFRACTION_COLOR, base_color)
            rpr_node.set_input(pyrpr.UBER_MATERIAL_INPUT_REFRACTION_ROUGHNESS, transmission_roughness)
            rpr_node.set_input(pyrpr.UBER_MATERIAL_INPUT_REFRACTION_IOR, ior)
            rpr_node.set_input(pyrpr.UBER_MATERIAL_INPUT_REFRACTION_THIN_SURFACE, False)
            rpr_node.set_input(pyrpr.UBER_MATERIAL_INPUT_REFRACTION_CAUSTICS, True)

            if enabled(normal):
                rpr_node.set_input(pyrpr.UBER_MATERIAL_INPUT_REFRACTION_NORMAL, normal)

        return rpr_node


class ShaderNodeNewGeometry(RuleNodeParser):
    # outputs: Position, Normal, Tangent, True Normal, Incoming, Parametric, Backfacing, Pointiness
    # Supported outputs by RPR: Position, Normal, Incoming

    nodes = {
        "Position": {
            "type": pyrpr.MATERIAL_NODE_INPUT_LOOKUP,
            "params": {
                "value": pyrpr.MATERIAL_NODE_LOOKUP_P,
            }
        },
        "Normal": {
            "type": pyrpr.MATERIAL_NODE_INPUT_LOOKUP,
            "params": {
                "value": pyrpr.MATERIAL_NODE_LOOKUP_N,
            }
        },
        # TODO: Implement support of True Normal

        "invec": {
            "type": pyrpr.MATERIAL_NODE_INPUT_LOOKUP,
            "params": {
                "value": pyrpr.MATERIAL_NODE_LOOKUP_INVEC,
            }
        },
        "Incoming": {
            "type": "*",
            "params": {
                "color0": -1.0,
                "color1": "nodes.invec"
            }
        },
    }


class ShaderNodeAddShader(NodeParser):
    # inputs: 0, 1 - blender confusingly has inputs with the same name.
    def export(self):
        shader1 = self.get_input_link(0)
        shader2 = self.get_input_link(1)

        if shader1 is None and shader2 is None:
            return None

        if shader1 is None:
            return shader2

        if shader2 is None:
            return shader1

        return self.create_node(pyrpr.MATERIAL_NODE_ADD, {
            'color0': shader1,
            'color1': shader2
        })


class ShaderNodeTexCoord(RuleNodeParser):
    # outputs: Generated, Normal, UV, Object, Camera, Window, Reflection
    # Supported outputs by RPR: Normal, UV

    nodes = {
        "Generated": {
            "type": pyrpr.MATERIAL_NODE_INPUT_LOOKUP,
            "params": {
                "value": pyrpr.MATERIAL_NODE_LOOKUP_UV,
            },
            "warn": "TexCoord Generated output is not supported, UV will be used"
        },
        "Normal": {
            "type": pyrpr.MATERIAL_NODE_INPUT_LOOKUP,
            "params": {
                "value": pyrpr.MATERIAL_NODE_LOOKUP_N,
            }
        },
        "UV": {
            "type": pyrpr.MATERIAL_NODE_INPUT_LOOKUP,
            "params": {
                "value": pyrpr.MATERIAL_NODE_LOOKUP_UV,
            }
        },
        "Object": {
            "type": pyrpr.MATERIAL_NODE_INPUT_LOOKUP,
            "params": {
                "value": pyrpr.MATERIAL_NODE_LOOKUP_P,
            },
            "warn": "TexCoord Object output is not supported, world coordinate will be used"
        }

    }


class ShaderNodeLightFalloff(NodeParser):
    ''' we don't actually do light falloff in RPR.
        So we're mainly going to pass through "strength" '''
    def export(self):
        # This shader is used in materials preview, no need to spam log.warn() here.
        # Changing to log.debug()
        log.debug("Light Falloff node is not supported, only strength will be taken",
                  self.node, self.material)

        return self.get_input_default('Strength')


class ShaderNodeMixRGB(NodeParser):

    def export(self):
        fac = self.get_input_value('Fac')
        color1 = self.get_input_value('Color1')
        color2 = self.get_input_value('Color2')

        # these mix types are copied from cycles OSL
        blend_type = self.node.blend_type
        if blend_type in ('MIX', 'COLOR'):
            rpr_node = fac.blend(color1, color2)

        elif blend_type == 'ADD':
            rpr_node = fac.blend(color1, color1 + color2)

        elif blend_type == 'MULTIPLY':
            rpr_node = fac.blend(color1, color1 * color2)

        elif blend_type == 'SUBTRACT':
            rpr_node = fac.blend(color1, color1 - color2)

        elif blend_type == 'DIVIDE':
            rpr_node = fac.blend(color1, color1 / color2)

        elif blend_type == 'DIFFERENCE':
            rpr_node = fac.blend(color1, abs(color1 - color2))

        elif blend_type == 'DARKEN':
            rpr_node = fac.blend(color1, color1.min(color2))

        elif blend_type == 'VALUE':
            rpr_node = color1

        else:
            # TODO: finish other mix types: SATURATION, HUE, LINEAR_LIGHT, SOFT_LIGHT, OVERLAY, DODGE, SCREEN, LIGHTEN, BURN
            log.warn("Ignoring unsupported Blend Type", blend_type, self.node, self.material)
            return None

        if self.node.use_clamp:
            rpr_node = rpr_node.clamp()

        return rpr_node


class ShaderNodeMath(NodeParser):
    ''' simply map the blender op types to rpr op types with included map.
        We could be more correct with "round" but I've never seen this used. '''

    def export(self):
        op = self.node.operation
        in1 = self.get_input_value(0)
        if op == 'SINE':
            res = self.create_arithmetic(pyrpr.MATERIAL_NODE_OP_SIN, in1)
        elif op == 'COSINE':
            res = self.create_arithmetic(pyrpr.MATERIAL_NODE_OP_COS, in1)
        elif op == 'TANGENT':
            res = self.create_arithmetic(pyrpr.MATERIAL_NODE_OP_TAN, in1)
        elif op == 'ARCSINE':
            res = self.create_arithmetic(pyrpr.MATERIAL_NODE_OP_ASIN, in1)
        elif op == 'ARCCOSINE':
            res = self.create_arithmetic(pyrpr.MATERIAL_NODE_OP_ACOS, in1)
        elif op == 'ARCTANGENT':
            res = self.create_arithmetic(pyrpr.MATERIAL_NODE_OP_ATAN, in1)
        elif op == 'LOGARITHM':
            res = self.create_arithmetic(pyrpr.MATERIAL_NODE_OP_LOG, in1)
        elif op == 'ABSOLUTE':
            res = abs(in1)
        elif op == 'FLOOR':
            res = in1.floor()
        elif op == 'FRACT':
            res = in1 % 1.0
        elif op == 'CEIL':
            res = in1.ceil()
        elif op == 'ROUND':
            f = in1.floor()
            res = (in1 % 1.0 < 0.5).if_else(f, f + 1.0)

        else:
            in2 = self.get_input_value(1)
            if op == 'ADD':
                res = in1 + in2
            elif op == 'SUBTRACT':
                res = in1 - in2
            elif op == 'MULTIPLY':
                res = in1 * in2
            elif op == 'DIVIDE':
                res = in1 / in2
            elif op == 'POWER':
                res = in1 ** in2
            elif op == 'MINIMUM':
                res = in1.min(in2)
            elif op == 'MAXIMUM':
                res = in1.max(in2)
            elif op == 'LESS_THAN':
                res = in1 < in2
            elif op == 'GREATER_THAN':
                res = in1 > in2
            elif op == 'MODULO':
                res = self.create_arithmetic(pyrpr.MATERIAL_NODE_OP_MOD, in1, in2)
            else:
                raise ValueError("Incorrect math operation", op)

        if self.node.use_clamp:
            res = res.clamp()

        return res


class ShaderNodeVectorMath(NodeParser):
    """ Apply vector math operations assuming Blender node was designed to work with 3-axis vectors """

    def export(self):
        op = self.node.operation
        in1 = self.get_input_value(0)

        if op == 'NORMALIZE':
            res = in1.normalize()
        else:
            in2 = self.get_input_value(1)
            if op == 'ADD':
                res = in1 + in2
            elif op == 'SUBTRACT':
                res = in1 - in2
            elif op == 'AVERAGE':
                res = self.create_arithmetic(pyrpr.MATERIAL_NODE_OP_AVERAGE, in1, in2)
            elif op == 'DOT_PRODUCT':
                res = in1.dot3(in2)
            elif op == 'CROSS_PRODUCT':
                res = self.create_arithmetic(pyrpr.MATERIAL_NODE_OP_CROSS3, in1, in2)
            else:
                raise ValueError("Incorrect operation", op)


        # Apply RGB to BW conversion for "Value" output
        if self.socket_out.name == 'Value':
            res = res.to_bw()

        return res


class ShaderNodeMixShader(NodeParser):
    # inputs = ['Fac', 1, 2]

    def export(self):
        factor = self.get_input_value('Fac')

        if isinstance(factor.data, float):
            socket_key = 1 if math.isclose(factor.data, 0.0) else \
                         2 if math.isclose(factor.data, 1.0) else \
                         None
            if socket_key:
                shader = self.get_input_link(socket_key)
                if shader:
                    return shader
                return self.create_node(pyrpr.MATERIAL_NODE_DIFFUSE)

        shader1 = self.get_input_link(1)
        shader2 = self.get_input_link(2)

        rpr_node = self.create_node(pyrpr.MATERIAL_NODE_BLEND)
        rpr_node.set_input('weight', factor)
        if shader1:
            rpr_node.set_input('color0', shader1)
        if shader2:
            rpr_node.set_input('color1', shader2)

        return rpr_node


class ShaderNodeNormalMap(NodeParser):
    """ blends between input vec and N based on strength """
    # inputs: Strength, Color

    def export(self):
        color = self.get_input_value('Color')
        strength = self.get_input_value('Strength')

        rpr_node = self.create_node(pyrpr.MATERIAL_NODE_NORMAL_MAP, {
            'color': color,
            'bumpscale': strength
        })

        if self.node.space != 'TANGENT':
            log.warn("Ignoring unsupported normal map space",
                     self.node.space, self.node, self.material)

        if self.node.uv_map and self.node.uv_map != "UVMap":
            log.warn("Ignoring unsupported normal map uv_map",
                     self.node.uv_map, self.node, self.material)

        return rpr_node


class ShaderNodeNormal(NodeParser):
    """ Has two ouputs "normal" which is just to use the normal output, and dot 
        which dot products normal output and input """
    
    def export(self):
        default = self.get_output_default(0)
        if self.socket_out.name == 'Normal':
            return default

        else:
            normal = self.get_input_value('Normal')
            return normal.dot3(default)


class ShaderNodeBump(NodeParser):
    def export(self):
        strength = self.get_input_value('Strength')
        distance = self.get_input_value('Distance')
        height = self.get_input_link('Height')
        normal = self.get_input_link('Normal')

        if height:
            distance *= height

        if self.node.invert:
            distance = -distance

        node = self.create_node(pyrpr.MATERIAL_NODE_BUMP_MAP, {
            'color': distance,
            'bumpscale': strength
        })

        if normal:
            log.warn("Normal input is not supported by ShaderNodeBump node")

        return node


class ShaderNodeValue(NodeParser):
    """ simply return val """

    def export(self):
        return self.get_output_default()


class ShaderNodeRGB(NodeParser):
    """ simply return val """
    
    def export(self):
        return self.get_output_default()


class ShaderNodeBlackbody(NodeParser):
    """Return RGB color by blackbody temperature
        1.  Create a pre-computed buffer 1000-40000 by 100's
        2.  Set that to rpr_buffer
        3.  Read buffer node material
    """

    def export(self):
        temperature = self.get_input_value('Temperature')

        if isinstance(temperature.data, float):
            return self.node_item(convert_kelvins_to_rgb(temperature.data))

        def rgba(t):
            return (*convert_kelvins_to_rgb(t), 1.0)

        temp_array = np.fromiter(
            (v for t in range(1000, 40000, 100)
               for v in rgba(t)),
            dtype=np.float32
        ).reshape(-1, 4)
        rpr_buffer = self.rpr_context.create_buffer(temp_array, pyrpr.BUFFER_ELEMENT_TYPE_FLOAT32)

        # convert input temperature to uv lookup in buffer
        uv = (temperature - 1000.0) / 100.0

        return self.create_node(pyrpr.MATERIAL_NODE_BUFFER_SAMPLER, {
            'data': rpr_buffer,
            'uv': uv
        })


class ShaderNodeValToRGB(NodeParser):
    """ Creates an RPR_Buffer from ramp, and samples that in node.
    """
    def export(self):
        ''' create a buffer from ramp data and sample that in nodes if connected '''
        buffer_size = 256 # hard code, this is what cycles does 

        fac = self.get_input_value('Fac')
        if isinstance(fac.data, (float, tuple)):
            data = fac.data if isinstance(fac.data, float) else (sum(fac.data[:3]) / 3)
            val = self.node.color_ramp.evaluate(data)

            if self.socket_out.name == 'Alpha':
                return self.node_item(val[3])

            return self.node_item(val)

        arr = np.fromiter(
            (v for i in range(buffer_size)
               for v in self.node.color_ramp.evaluate(i / (buffer_size - 1)))
            , dtype=np.float32
        ).reshape(-1, 4)

        # export the temperature buffer once to conserve memory
        rpr_buffer = self.rpr_context.create_buffer(arr, pyrpr.BUFFER_ELEMENT_TYPE_FLOAT32)

        uv = fac * float(buffer_size)
        buf_node = self.create_node(pyrpr.MATERIAL_NODE_BUFFER_SAMPLER, {
            'data': rpr_buffer,
            'uv': uv
        })

        if self.socket_out.name == 'Alpha':
            return buf_node.get_channel(3)

        return buf_node


class ShaderNodeTexGradient(NodeParser):
    """ Makes a gradiant on vector input or P
    """
    def export(self):
        ''' create a buffer from ramp data and sample that in nodes if connected '''
        vec = self.get_input_link('Vector')
        if not vec:
            vec = self.create_node(pyrpr.MATERIAL_NODE_INPUT_LOOKUP, {
                'value': pyrpr.MATERIAL_NODE_LOOKUP_P
            })

        gradiant_type = self.node.gradient_type
        x = vec.get_channel(0)
        if gradiant_type == 'LINEAR':
            val = x
        elif gradiant_type == 'QUADRATIC':
            r = x.max(0.0)
            val = r * r
        elif gradiant_type == 'EASING':
            r = x.clamp()
            t = r * r
            val = t * 3.0 -  t * r * 2.0
        elif gradiant_type == 'DIAGONAL':
            y = vec.get_channel(1)
            val = (x + y) * 0.5
        elif gradiant_type == 'RADIAL':
            y = vec.get_channel(1)
            atan2 = self.create_arithmetic(pyrpr.MATERIAL_NODE_OP_ATAN, y, x)
            val = atan2 / (2.0 * math.pi) + 0.5
        else:
            # r = max(1.0 - length, 0.0);
            length = self.create_arithmetic(pyrpr.MATERIAL_NODE_OP_LENGTH3, vec)
            r = (1.0 - length).max(0.0)
            if gradiant_type  == 'QUADRATIC_SPHERE':
                val = r * r
            else: # 'SPHERICAL'
                val = r

        return val


class ShaderNodeRGBCurve(NodeParser):
    """ Similar to color ramp, except read each channel and apply mapping
        There are two inputs here, color and Fac.  What cycles does is remap color with the mapping
        and mix between in color and remapped one with fac.
    """
    def export(self):
        ''' create a buffer from ramp data and sample that in nodes if connected '''
        buffer_size = 256 # hard code, this is what cycles does 

        in_col = self.get_input_value('Color')
        fac = self.get_input_value('Fac')

        # these need to be initialized for some reason
        self.node.mapping.initialize()

        def rgba(i):
            c = self.node.mapping.curves[3].evaluate(i / (buffer_size - 1))
            return (self.node.mapping.curves[0].evaluate(c),
                    self.node.mapping.curves[1].evaluate(c),
                    self.node.mapping.curves[2].evaluate(c),
                    1.0)

        if isinstance(in_col, tuple):
            out_col = tuple(self.node.mapping.curves[i].evaluate(in_col[i]) for i in range(4))

        else:
            arr = np.fromiter(
                (v for i in range(buffer_size)
                   for v in rgba(i)),
                dtype=np.float32
            ).reshape(-1, 4)
            rpr_buffer = self.rpr_context.create_buffer(arr, pyrpr.BUFFER_ELEMENT_TYPE_FLOAT32)

            # apply mapping to each channel
            map_r = self.create_node(pyrpr.MATERIAL_NODE_BUFFER_SAMPLER, {
                'data': rpr_buffer,
                'uv': in_col.get_channel(0) * float(buffer_size)
            })

            map_g = self.create_node(pyrpr.MATERIAL_NODE_BUFFER_SAMPLER, {
                'data': rpr_buffer,
                'uv': in_col.get_channel(1) * float(buffer_size)
            })

            map_b = self.create_node(pyrpr.MATERIAL_NODE_BUFFER_SAMPLER, {
                'data': rpr_buffer,
                'uv': in_col.get_channel(2) * float(buffer_size)
            })

            # combine
            out_col = map_r.combine(map_g, map_b)

        return fac.blend(in_col, out_col)


class ShaderNodeTexNoise(NodeParser):
    """Create RPR Noise node"""

    def export(self):
        scale = self.get_input_value('Scale')
        scale *= 0.6  # RPR Noise texture visually is about 60% of Blender Noise

        mapping = self.get_input_link('Vector')
        if not mapping:  # use default mapping if no external mapping nodes attached
            mapping = self.create_node(pyrpr.MATERIAL_NODE_INPUT_LOOKUP, {
                'value': pyrpr.MATERIAL_NODE_LOOKUP_UV
            })

        return self.create_node(pyrpr.MATERIAL_NODE_NOISE2D_TEXTURE, {
            'uv': scale * mapping
        })


class ShaderNodeMapping(NodeParser):
    """Creating mix of lookup and math nodes to adjust texture coordinates mapping in a way Cycles do"""

    def export(self):
        mapping = self.get_input_link('Vector')
        if not mapping:
            mapping = self.create_node(pyrpr.MATERIAL_NODE_INPUT_LOOKUP, {
                'value': pyrpr.MATERIAL_NODE_LOOKUP_UV
            })

        # apply position
        offset = tuple(self.node.translation)
        if not (math.isclose(offset[0], 0.0) and math.isclose(offset[1], 0.0)):
            mapping = mapping - offset

        # apply rotation, Z axis only
        angle = self.node.rotation[2]  # Blender Mapping node angle is already in radians
        if angle:
            part1 = mapping.dot3((math.cos(angle), math.sin(angle), 0.0))
            part2 = mapping.dot3((-math.sin(angle), math.cos(angle), 0.0))
            mapping = part1.combine(part2, (1.0, 1.0, 1.0))

        # apply scale
        scale = tuple(self.node.scale)
        if not (math.isclose(scale[0], 1.0) and math.isclose(scale[1], 1.0) and not (math.isclose(scale[2], 1.0))):
            mapping *= scale

        if self.node.use_min:
            mapping = mapping.min(tuple(self.node.min))

        if self.node.use_max:
            mapping = mapping.max(tuple(self.node.min))

        return mapping


class ShaderNodeRGBToBW(NodeParser):
    """Convert input color or texture from RGB to grayscale colors"""

    def export(self):
        color = self.get_input_value('Color')
        return color.to_bw()


class ShaderNodeCombineXYZ(NodeParser):
    """ Combine 3 input values to vector/color (v1, v2, v3, 0.0), accept input maps """
    def export(self):
        value1 = self.get_input_value('X')
        value2 = self.get_input_value('Y')
        value3 = self.get_input_value('Z')

        return value1.combine(value2, value3)


class ShaderNodeCombineRGB(NodeParser):
    """ Combine 3 input values to vector/color (v1, v2, v3, 0.0), accept input maps """
    def export(self):
        value1 = self.get_input_value('R')
        value2 = self.get_input_value('G')
        value3 = self.get_input_value('B')

        return value1.combine(value2, value3)


class ShaderNodeSeparateRGB(NodeParser):
    """ Split input value(color) to 3 separate values by R-G-B channels """
    def export(self):
        value = self.get_input_value(0)

        if self.socket_out.name == 'R':
            return value.get_channel(0)

        if self.socket_out.name == 'G':
            return value.get_channel(1)

        return value.get_channel(2)


class ShaderNodeSeparateXYZ(NodeParser):
    """ Split input value(vector) to 3 separate values by X-Y-Z channels """
    def export(self):
        value = self.get_input_value(0)

        if self.socket_out.name == 'X':
            return value.get_channel(0)

        if self.socket_out.name == 'Y':
            return value.get_channel(1)

        return value.get_channel(2)


##
# Node Group is the material tree hidden under the ShaderNodeGroup node, with GroupInput and GroupOutput nodes.
# To parse it we have to save group node reference, walk in, parse everything inside.
# If any link goes to GroupInput socket we have to walk out via stored group node reference and find linked node.

class ShaderNodeGroup(BaseNodeParser):
    """ Parse Group Node: find nested GroupOutput and walk from there  """
    def export(self):
        # Group Node has node tree nested, to parse it we need to find active group output node
        # that mirrors internal inputs to external outputs. Sockets have exactly the same position, name and identifier
        # 1. find inside output node
        output_node = next(
            (
                node for node in self.node.node_tree.nodes
                if node.type == 'GROUP_OUTPUT' and node.is_active_output
            ),
            None
        )

        # raise error if user has removed active group output node
        if not output_node:
            raise MaterialError("Group has no output", self.node, self.material, self.group_nodes)

        # 2. find mirrored socket by socket identifier
        socket_in = next(
            entry for entry in output_node.inputs if entry.identifier == self.socket_out.identifier
        )

        # 3. Create parser, store group node reference in parser to walk out of group
        if socket_in.is_linked:
            link = socket_in.links[0]

            if not self.is_link_allowed(link):
                raise MaterialError("Invalid link found",
                                    link, socket_in, self.node, self.material, self.group_nodes)

            # store group node for linked node parser to walk out
            return self._export_node(link.from_node, link.from_socket, group_node=self.node)

        # Ignore group output sockets with default value
        return None


class NodeGroupInput(BaseNodeParser):
    """
    Internal group node contains incoming links.
    Walk out of the group, parse the link if requested socket linked, otherwise check for default value
    """
    def export(self):
        # The GroupNode input sockets are mirrored by GroupInput outputs with the same identifier, name and position
        # find mirrored socket by identifier
        socket_in = next(
            entry for entry in self.group_nodes[-1].inputs
            if entry.identifier == self.socket_out.identifier
        )

        if socket_in.is_linked:
            link = socket_in.links[0]

            if not self.is_link_allowed(link):
                raise MaterialError("Invalid link found",
                                    link, socket_in, self.node, self.material, self.group_nodes)

            # going out of the group, drop the containing group node info
            self.group_nodes = self.group_nodes[:-1]
            return self._export_node(link.from_node, link.from_socket)

        # Some sockets can have no default value. Check if we got one
        if hasattr(socket_in, 'default_value'):
            return self._parse_val(socket_in.default_value)

        return None


class ShaderNodeUVMap(NodeParser):
    """
    Placeholder to support new material preview mode 'cloth'

    Allow usage of UV maps other than primary. UV name passed in uv_map.
    For RPR usage this node need to know the name of base UV map of Object it assigned to.
    This way it will be able to return LOOKUP.UV or LOOKUP.UV1 for each user Object.
    """
    def export(self):
        """ Check if uv_map is set to primary, use LOOKUP node to set it """
        # The material preview uv_map value is surprisingly empty
        if not self.node.uv_map:
            return self.create_node(pyrpr.MATERIAL_NODE_INPUT_LOOKUP, {
                'value': pyrpr.MATERIAL_NODE_LOOKUP_UV
            })

        if self.node.uv_map != "UVMap":
            log.warn("Only primary mesh UV map supported",
                     self.node.uv_map, self.node, self.material)

        return None


class ShaderNodeVolumePrincipled(BaseNodeParser):
    def export(self):
        # TODO: implement more correct ShaderNodeVolumePrincipled

        color = self.get_input_scalar('Color')
        density = self.get_input_scalar('Density')
        if isinstance(density, tuple):
            density = density[0]

        emission = self.get_input_scalar('Emission Strength')
        if isinstance(emission, tuple):
            emission = emission[0]

        emission_color = self.get_input_scalar('Emission Color')

        return {
            'color': color,
            'density': density,
            'emission': emission,
            'emission_color': emission_color,
        }


class ShaderNodeCombineHSV(NodeParser):
    """ Combine 3 input values to vector/color (v1, v2, v3, 0.0), accept input maps """
    def export(self):
        h = self.get_input_value('H')
        s = self.get_input_value('S')
        v = self.get_input_value('V')

        hsv = h.combine(s, v)
        return hsv.hsv_to_rgb()


class ShaderNodeSeparateHSV(NodeParser):
    """ Split input value(color) to 3 separate values by HSV channels """
    def export(self):
        value = self.get_input_value(0)
        socket = {'H': 0, 'S': 1, 'V': 2}[self.socket_out.name]

        hsv = value.rgb_to_hsv()
        return hsv.get_channel(socket)


class ShaderNodeHueSaturation(NodeParser):

    def export(self):
        # TODO: With rpr nodes such rpr node calculations slows down render very much (about 100
        #  times slower), because here we have a very complex calculations. That's why here we
        #  work only with scalar values.
        #  This has to be fixed at core side: core should provide rgb_to_hsv and hsv_to_rgb
        #  conversion.
        color = self.get_input_value('Color')
        if not isinstance(color.data, tuple):
            return color

        fac = self.get_input_scalar('Fac')
        hue = self.get_input_scalar('Hue')
        saturation = self.get_input_scalar('Saturation')
        value = self.get_input_scalar('Value')

        hsv = color.rgb_to_hsv()
        h = (hsv.get_channel(0) + hue) % 1.0
        s = (hsv.get_channel(1) + saturation).clamp()
        v = hsv.get_channel(2) * value

        rgb = h.combine(s, v).hsv_to_rgb()
        return fac.blend(color, rgb)


class ShaderNodeEeveeSpecular(NodeParser):
    # inputs: Base Color, Specular, Roughness,
    #    Emissive Color, Transparency, Normal,
    #    Clear Coat, Clear Coat Roughness, Clear Coat Normal,
    #    Ambient Occlusion

    def export(self):
        def enabled(val):
            if val is None:
                return False

            if isinstance(val, float) and math.isclose(val, 0.0):
                return False

            return True

        # Getting require inputs. Note: if some inputs are not needed they won't be taken
        base_color = self.get_input_value('Base Color')
        specular_color = self.get_input_value('Specular') # this is color value
        roughness = self.get_input_value('Roughness')
        emissive_color = self.get_input_value('Emissive Color')
        transparency = self.get_input_value('Transparency')
        normal = self.get_input_normal('Normal')

        clearcoat = self.get_input_value('Clear Coat')
        clearcoat_roughness = None
        clearcoat_normal = None
        if enabled(clearcoat):
            clearcoat_roughness = self.get_input_value('Clear Coat Roughness')
            clearcoat_normal = self.get_input_normal('Clear Coat Normal')

        # TODO: Enable ambient occlusion
        # ambient_occlusion = self.get_input_link('Ambient Occlusion')

        # Creating uber material and set inputs to it
        rpr_node = self.create_node(pyrpr.MATERIAL_NODE_UBERV2)

        # Diffuse
        rpr_node.set_input(pyrpr.UBER_MATERIAL_INPUT_DIFFUSE_COLOR, base_color)
        rpr_node.set_input(pyrpr.UBER_MATERIAL_INPUT_DIFFUSE_WEIGHT, 1.0)
        rpr_node.set_input(pyrpr.UBER_MATERIAL_INPUT_DIFFUSE_ROUGHNESS, roughness)
        rpr_node.set_input(pyrpr.UBER_MATERIAL_INPUT_BACKSCATTER_WEIGHT, 0.0)
        if enabled(normal):
            rpr_node.set_input(pyrpr.UBER_MATERIAL_INPUT_DIFFUSE_NORMAL, normal)

        # Specular
        rpr_node.set_input(pyrpr.UBER_MATERIAL_INPUT_REFLECTION_COLOR, specular_color)
        rpr_node.set_input(pyrpr.UBER_MATERIAL_INPUT_REFLECTION_WEIGHT, 1.0)
        rpr_node.set_input(pyrpr.UBER_MATERIAL_INPUT_REFLECTION_ROUGHNESS, roughness)

        if enabled(normal):
            rpr_node.set_input(pyrpr.UBER_MATERIAL_INPUT_REFLECTION_NORMAL, normal)

        # Emissive
        rpr_node.set_input(pyrpr.UBER_MATERIAL_INPUT_EMISSION_COLOR, emissive_color)
        rpr_node.set_input(pyrpr.UBER_MATERIAL_INPUT_EMISSION_WEIGHT, emissive_color.average_xyz())

        # Transparency
        if enabled(transparency):
            rpr_node.set_input(pyrpr.UBER_MATERIAL_INPUT_TRANSPARENCY, transparency)

        # Clear Coat
        if enabled(clearcoat):
            rpr_node.set_input(pyrpr.UBER_MATERIAL_INPUT_COATING_COLOR, (1.0, 1.0, 1.0, 1.0))
            rpr_node.set_input(pyrpr.UBER_MATERIAL_INPUT_COATING_WEIGHT, clearcoat)
            rpr_node.set_input(pyrpr.UBER_MATERIAL_INPUT_COATING_ROUGHNESS, clearcoat_roughness)
            rpr_node.set_input(pyrpr.UBER_MATERIAL_INPUT_COATING_THICKNESS, 0.0)
            rpr_node.set_input(pyrpr.UBER_MATERIAL_INPUT_COATING_TRANSMISSION_COLOR, (0.0, 0.0, 0.0, 0.0))

            if enabled(clearcoat_normal):
                rpr_node.set_input(pyrpr.UBER_MATERIAL_INPUT_COATING_NORMAL, clearcoat_normal)
            elif enabled(normal):
                rpr_node.set_input(pyrpr.UBER_MATERIAL_INPUT_COATING_NORMAL, normal)

        return rpr_node<|MERGE_RESOLUTION|>--- conflicted
+++ resolved
@@ -617,13 +617,8 @@
 
             rpr_node.set_input(pyrpr.UBER_MATERIAL_INPUT_SSS_MULTISCATTER, False)
             # these also need to be set for core SSS to work.
-<<<<<<< HEAD
             rpr_node.set_input(pyrpr.UBER_MATERIAL_INPUT_BACKSCATTER_WEIGHT, subsurface)
-            rpr_node.set_input(pyrpr.UBER_MATERIAL_INPUT_BACKSCATTER_COLOR, (1.0, 1.0, 1.0, 1.0))
-=======
-            rpr_node.set_input(pyrprx.UBER_MATERIAL_BACKSCATTER_WEIGHT, subsurface)
-            rpr_node.set_input(pyrprx.UBER_MATERIAL_BACKSCATTER_COLOR, subsurface_color)
->>>>>>> a1645343
+            rpr_node.set_input(pyrpr.UBER_MATERIAL_INPUT_BACKSCATTER_COLOR, subsurface_color)
 
         # Emission -> Emission
         if enabled(emission):
